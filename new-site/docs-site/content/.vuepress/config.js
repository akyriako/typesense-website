--- conflicted
+++ resolved
@@ -32,26 +32,6 @@
    * ref：https://v1.vuepress.vuejs.org/theme/default-theme-config.html
    */
   themeConfig: {
-<<<<<<< HEAD
-    nav: [
-      { text: 'Docs Home', link: '/' },
-      {
-        text: 'Guide',
-        ariaLabel: 'Guide Menu',
-        items: [
-          { text: '0.19.0 (Latest)', link: '/0.19.0/guide/' },
-          { text: '0.13.0', link: '/0.13.0/guide/' },
-          { text: '0.10.0', link: '/0.10.0/guide/' },
-        ],
-      },
-      {
-        text: 'API',
-        ariaLabel: 'API Menu',
-        items: [
-          { text: '0.19.0 (Latest)', link: '/0.19.0/api/' },
-          { text: '0.13.0 ', link: '/0.13.0/api/' },
-          { text: '0.10.0', link: '/0.10.0/api/' },
-=======
     logo: "/images/typesense_logo.svg",
     typesenseVersions: typesenseVersions,
     typesenseLatestVersion: typesenseLatestVersion,
@@ -63,7 +43,6 @@
             port: 443,
             protocol: 'https'
           }
->>>>>>> f43f2157
         ],
         apiKey: 'c1DmVFTQGnnP5XtW8FV7btCDeTYhBLz6'
       },
@@ -79,9 +58,6 @@
     markdown: {
       lineNumbers: true
     },
-<<<<<<< HEAD
-    sidebar:{
-=======
     // https://vuepress.vuejs.org/theme/default-theme-config.html#git-repository-and-edit-links
     // if your docs are in a different repo from your main project:
     docsRepo: 'typesense/typesense-website',
@@ -92,22 +68,6 @@
     // custom text for edit link. Defaults to "Edit this page"
     editLinkText: 'Edit page',
     sidebar: {
->>>>>>> f43f2157
-      // Add per route sidebar links
-      // Structure of object: https://vuepress.vuejs.org/theme/default-theme-config.html#sidebar
-      "/0.13.0/guide/": [
-        ["/", "Home Page"],
-        {
-          title: "Group 1", // required
-          collapsable: false, // optional, defaults to true
-          sidebarDepth: 0, // optional, defaults to 1
-          children: [
-            ["/0.13.0/guide/", "Getting Started"],
-            ["/0.13.0/guide/another-page", "Another Page"]
-          ]
-        }
-      ],
-<<<<<<< HEAD
       '/0.13.0/api/': [['/', 'Home Page']],
       '/0.19.0/guide/': [
         {
@@ -145,17 +105,18 @@
           ]
         }
       ],
-=======
-      "/0.13.0/api/": [["/", "Home Page"]]
->>>>>>> f43f2157
     },
   },
 
   /**
    * Apply plugins，ref：https://v1.vuepress.vuejs.org/zh/plugin/
    */
-<<<<<<< HEAD
-  plugins: ['@vuepress/plugin-back-to-top', '@vuepress/plugin-medium-zoom'],
+  plugins: [
+    "@vuepress/plugin-back-to-top",
+    "@vuepress/plugin-medium-zoom",
+    ["@dovyp/vuepress-plugin-clipboard-copy", true],
+    require('./plugins/typesense-enhancements'),
+  ],
 }
 
 /*
@@ -192,13 +153,4 @@
     },
   ],
 },
-*/
-=======
-  plugins: [
-    "@vuepress/plugin-back-to-top",
-    "@vuepress/plugin-medium-zoom",
-    ["@dovyp/vuepress-plugin-clipboard-copy", true],
-    require('./plugins/typesense-enhancements'),
-  ],
-}
->>>>>>> f43f2157
+*/