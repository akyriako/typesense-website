--- conflicted
+++ resolved
@@ -17,11 +17,7 @@
       lvl2: '.content__default h3',
       lvl3: '.content__default h4',
       lvl4: '.content__default h5',
-<<<<<<< HEAD
-      text: '.content__default p, .content__default li, .content__default table tbody tr',
-=======
       text: '.content__default p, .content__default ul li, .content__default table tbody tr',
->>>>>>> be0560b2
     },
   },
   scrape_start_urls: false,
