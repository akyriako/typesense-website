# Tips for Searching Common Types of Data

In this article we'll talk about how to index and search the following types of data:

[[toc]]

## Model Numbers / Part Numbers / SKUs

Let's say you have a document that contains a product identifier (model number, part number or SKU) with a mix of alphanumeric characters and special characters:

```json
{
  "title": "Control Arm Bushing Kit",
  "part_number": "K83913.39F29.59444AT"
  //...
}
```

Now let's say you want this product to show up in the search results for any of the following search terms:

- `K83913`
- `83913`
- `39F29`
- `59444AT`
- `59444`
- `9444AT`
- `K83913.39F29`
- `39F29.59444`

#### Default Behavior

By default, Typesense removes special characters from fields when indexing and searching for them. 
So `K83913.39F29.59444AT` will get indexed as `K8391339F2959444AT`.

By default, Typesense does a Prefix Search, meaning that it only searches for records where the search term is at the _beginning_ of strings.
So searching for `39F29` or `F29` which occurs in the middle of `K83913.39F29.59444AT` will not pull up that record. 
But searching for `K83913` or `K83913.39` or `K83913.39F29.59444` or `K83913.39` will pull up that record.

#### Fine-Tuning

The first change we'd need to do is to tell Typesense to split the product identifier by `.` (period).
This way `K83913.39F29.59444AT` will get indexed as three separate tokens (words) `K83913`, `39F29` and `59444AT`.
Now when you search for `39F29` or `5944` that will return the product `K83913.39F29.59444AT`.

You can do this by setting <RouterLink :to="`/${$site.themeConfig.typesenseLatestVersion}/api/collections.html#schema-parameters`">`token_separators`</RouterLink> in the schema when <RouterLink :to="`/${$site.themeConfig.typesenseLatestVersion}/api/collections.html#create-a-collection`">creating the collection</RouterLink>:

```json{7}
{
  "name": "products",
  "fields": [
    {"name":  "title", "type":  "string"},
    {"name":  "part_number", "type":  "string"}
  ],
  "token_separators": ["."]
}
```

We still have the case of searching for `83913` or `9444AT` which occur in the middle of strings.

To solve for this, we have two options:

1. Use the new `infix` search feature available as of `v0.23.0`:

   [https://github.com/typesense/typesense/issues/393#issuecomment-1065367947](https://github.com/typesense/typesense/issues/393#issuecomment-1065367947)
   
   Note: For long strings, this might be a computationally intensive operation. 
   If you notice that there is increased CPU usage for your particular use-case, you want to then use the option below.

3. Pre-split the product identifier based on how you expect your users to search for them:

   ```json
   {
     "title": "Control Arm Bushing Kit",
     "part_number": [
       "K83913.39F29.59444AT",
       "83913.39F29.59444AT",
       "3913.39F29.59444AT",
       "913.39F29.59444AT",
       "13.39F29.59444AT",
       "3.39F29.59444AT",
       "9F29.59444AT",
       "F29.59444AT",
       "29.59444AT",
       "9.59444AT",
       "9444AT",
       "444AT",
       "44AT",
       "4AT",
       "AT"
     ]
     //...
   }
   ```
   
   When you use this in conjunction with `token_separators`, you'll be able to search all the patterns we discussed above.

## Phone Numbers

Let's say we have phone numbers in this format: `+1 (234) 567-8901`
and we want users to be able to use any of the following patterns to be able to pull this record up:

- `8901`
- `567-8901`
- `567 8901`
- `5678901`
- `234-567-8901`
- `(234) 567-8901`
- `(234)567-8901`
- `1-234-567-8901`
- `+12345678901`
- `12345678901`
- `2345678901`
- `+1(234)567-8901`

#### Default Behavior

By default, Typesense will remove all special characters, and split tokens (words) by spaces and so `+1 (234) 567-8901` will be indexed as `1`, `234`, `5678901`.

So searching for `234` or `5678901` or `234 567-8901` will return results, but the other patterns will not return the expected result.

#### Fine Tuning

We first want to tell Typesense to split by by `(`, `)` and `-` using the <RouterLink :to="`/${$site.themeConfig.typesenseLatestVersion}/api/collections.html#schema-parameters`">`token_separators`</RouterLink> setting in the schema when <RouterLink :to="`/${$site.themeConfig.typesenseLatestVersion}/api/collections.html#create-a-collection`">creating the collection</RouterLink>:

```json{7}
{
  "name": "users",
  "fields": [
    {"name":  "first_name", "type":  "string"},
    {"name":  "phone_number", "type":  "string"}
  ],
  "token_separators": ["(", ")", "-"]
}
```

This will cause `+1 (234) 567-8901` to be indexed as `1`, `234`, `567` and `8901` and now the following searches will return this document:

- `8901`
- `567-8901`
- `567 8901`
- `234-567-8901`
- `(234) 567-8901`
- `(234)567-8901`
- `1-234-567-8901`
- `+1(234)567-8901`

The remaining cases to handle are:

- `5678901`
- `+12345678901`
- `12345678901`
- `2345678901`

To solve for these, you want to add these additional formats as a `string[]` array field in your document:

```json{5}
{
  "name": "users",
  "fields": [
    {"name":  "first_name", "type":  "string"},
    {"name":  "phone_number", "type":  "string[]"}
  ],
  "token_separators": ["(", ")", "-"]
}
```

```json{5-7}
{
  "name": "Tom",
  "phone_number": [
    "+1 (234) 567-8901",
    "12345678901", // Remove all spaces
    "2345678901", // Remove all spaces and country code
    "5678901" // Remove all space, country code and area code
  ]
}
```

Now, searching for any of the patterns above will pull up this record. 

## Email Addresses

Let's say we have an email address like `contact+docs-example@typesense.org` and we want users to be able to use any of the following patterns to be able to pull this document up:

- `contact+docs-example`
- `contact+docs-example@`
- `contact+docs-example@typesense`
- `contact+docs`
- `contact docs`
- `docs example`
- `contact typesense`
- `contact`
- `docs`
- `example`
- `typesense`
- `typesense.org`

#### Default Behavior

By default, Typesense will remove all special characters during indexing and only does a prefix search (search terms should be at the beginning of words), so `contact+docs-example@typesense.org` will be indexed as `contactdocsexampletypesense.org`.

So the search terms with a :white_check_mark: will return this record, and the ones with :x: will not return this record:

- :white_check_mark: `contact+docs-example`
- :white_check_mark: `contact+docs-example@`
- :white_check_mark: `contact+docs-example@typesense`
- :white_check_mark: `contact+docs`
- :x: `contact docs`
- :x: `docs example`
- :x: `contact typesense`
- :white_check_mark: `contact`
- :x: `docs`
- :x: `example`
- :x: `typesense`
- :x: `typesense.org`

#### Fine Tuning

To solve for the remaining cases above, we can use the <RouterLink :to="`/${$site.themeConfig.typesenseLatestVersion}/api/collections.html#schema-parameters`">`token_separators`</RouterLink> setting in the schema when <RouterLink :to="`/${$site.themeConfig.typesenseLatestVersion}/api/collections.html#create-a-collection`">creating the collection</RouterLink>: 

```json{7}
{
  "name": "users",
  "fields": [
    {"name":  "first_name", "type":  "string"},
    {"name":  "email", "type":  "string"}
  ],
  "token_separators": ["+", "-", "@", "."]
}
```

This will cause `contact+docs-example@typesense.org` to be indexed as `contact`, `docs`, `example`, `typesense` and `org`.

Now all the search terms will pull this document up:

- :white_check_mark: `contact+docs-example`
- :white_check_mark: `contact+docs-example@`
- :white_check_mark: `contact+docs-example@typesense`
- :white_check_mark: `contact+docs`
- :white_check_mark: `contact docs`
- :white_check_mark: `docs example`
- :white_check_mark: `contact typesense`
- :white_check_mark: `contact`
- :white_check_mark: `docs`
- :white_check_mark: `example`
- :white_check_mark: `typesense`
- :white_check_mark: `typesense.org`

If you also want `ample` to return this record, you can use the `infix` search feature available as of `v0.23.0`: 
[https://github.com/typesense/typesense/issues/393#issuecomment-1065367947](https://github.com/typesense/typesense/issues/393#issuecomment-1065367947)

## Dates / Times

Typesense does not have a native date/time <RouterLink :to="`/${$site.themeConfig.typesenseLatestVersion}/api/collections.html#field-types`">data type</RouterLink>.

So you would have to convert dates and times to Unix Timestamps as described <RouterLink :to="`/${$site.themeConfig.typesenseLatestVersion}/api/collections.html#indexing-dates`">here</RouterLink>.

## Nested Objects

### From Typesense v0.24.0

Typesense v0.24.0 supports nested objects and arrays of objects natively.
To enable nested fields, you'll need to use the `enable_nested_fields` property when creating the collection, along with the `object` or `object[]` <RouterLink :to="`/${$site.themeConfig.typesenseLatestVersion}/api/collections.html#field-types`">data type</RouterLink>:

<<<<<<< HEAD
```json{3}
{
  "name": "docs", 
  "enable_nested_fields": true,
  "fields": [
    {"name": "person", "type": "object"},
    {"name": "details", "type": "object[]"},
  ]
}
```

Read more <RouterLink :to="`/${$site.themeConfig.typesenseLatestVersion}/api/collections.html#indexing-nested-fields`">here</RouterLink>.
=======
The rest of the text below applies to Typesense `0.23.1` and below.
>>>>>>> 7f4faa8f

### Typesense v0.23.1 and earlier

Typesense v0.23.1 and earlier only supports indexing field values that are integers, floats, strings, booleans and arrays containing each of those data types.
Only these data types can be specified for fields in the collection, which are the ones that will be indexed.

**Important Side Note:** You can still send nested objects into Typesense, in fields not mentioned in the schema. These will not be indexed or type-checked. They will just be stored on disk and returned if the document is a hit for a search query.

Typesense specifically does not support _indexing_, _searching_ or _filtering_ nested objects, or arrays of objects. We plan to add support for this shortly as part of ([#227](https://github.com/typesense/typesense/issues/227)).
In the meantime, you would have to flatten objects and arrays of objects into top-level keys before sending the data into Typesense.

For example, a document like this containing nested objects:

```json
{
  "nested_field": {
    "field1": "value1",
    "field2": ["value2", "value3", "value4"],
    "field3": {
      "fieldA": "valueA",
      "fieldB": ["valueB", "valueC", "valueD"]
    }
  }
}  
```

would need to be flattened as:

```json
{
  "nested_field.field1": "value1",
  "nested_field.field2":  ["value2", "value3", "value4"],
  "nested_field.field3.fieldA": "valueA",
  "nested_field.field3.fieldB": ["valueB", "valueC", "valueD"]
}
```

before indexing it into Typesense.

To simplify traversing the data in the results, you might want to send both the flattened and unflattened version of the nested fields into Typesense,
and only set the flattened keys as indexed in the collection's schema and use them for search/filtering/faceting.
At display time when parsing the results, you can then use the nested version.

## Geographic Coordinates

Typesense supports GeoSearch queries using latitude/longitude data in your documents. 
You can filter documents in a given radius around a lat/lng, or sort results by closeness to a given lat/lng or return results within a bounding box. 

Here's more information about GeoSearch queries: <RouterLink :to="`/${$site.themeConfig.typesenseLatestVersion}/api/documents.html#geosearch`">GeoSearch API Reference</RouterLink>.

## Long Pieces of Text

If you have long pieces of text, like say a long journal article, website pages, transcripts, etc, 
we'd recommend that you break down the long piece of text into smaller "paragraphs" and store each paragraph in a separate document in Typesense. 

This helps increase the granularity of search results and improve relevancy, because otherwise with sufficiently long text, 
there could be enough overlap in keywords between the documents, that searching for common keywords ends up matching most articles.  

## HTML Content

If you're searching HTML content, you want to create a field in your document which contains just the plain text version of the content without HTML tags and use that field in the `query_by` search parameter.

You can still store the raw HTML field in the document as an un-indexed field (by just leaving it from the schema), so the raw HTML will be returned in the document when it is a hit. 

[Here's](https://github.com/typesense/typesense/issues/265#issuecomment-832051823) more context around this.

## Other Types of Data

If you have other specific types of data that you'd like help with indexing in Typesense, 
please open a [GitHub issue](https://github.com/typesense/typesense/issues) or ask in our [Slack Community](https://join.slack.com/t/typesense-community/shared_invite/zt-mx4nbsbn-AuOL89O7iBtvkz136egSJg). <|MERGE_RESOLUTION|>--- conflicted
+++ resolved
@@ -262,7 +262,6 @@
 Typesense v0.24.0 supports nested objects and arrays of objects natively.
 To enable nested fields, you'll need to use the `enable_nested_fields` property when creating the collection, along with the `object` or `object[]` <RouterLink :to="`/${$site.themeConfig.typesenseLatestVersion}/api/collections.html#field-types`">data type</RouterLink>:
 
-<<<<<<< HEAD
 ```json{3}
 {
   "name": "docs", 
@@ -275,9 +274,6 @@
 ```
 
 Read more <RouterLink :to="`/${$site.themeConfig.typesenseLatestVersion}/api/collections.html#indexing-nested-fields`">here</RouterLink>.
-=======
-The rest of the text below applies to Typesense `0.23.1` and below.
->>>>>>> 7f4faa8f
 
 ### Typesense v0.23.1 and earlier
 
